# -*- coding: utf-8 -*-
#
# Copyright (c) 2024 Infoblox
# GNU General Public License v3.0+ (see COPYING or https://www.gnu.org/licenses/gpl-3.0.txt)
from __future__ import absolute_import, division, print_function

__metaclass__ = type

import traceback

from ansible.module_utils.basic import AnsibleModule, env_fallback, missing_required_lib

try:
    import universal_ddi_client

    HAS_UNIVERSAL_DDI_CLIENT = True
    UNIVERSAL_DDI_CLIENT_IMP_ERR = None
except ImportError:
    HAS_UNIVERSAL_DDI_CLIENT = False
    UNIVERSAL_DDI_CLIENT_IMP_ERR = traceback.format_exc()


class UniversalDDIAnsibleModule(AnsibleModule):
    def __init__(self, *args, **kwargs):
        # Add common arguments to the module argument_spec
        args_full = universal_ddi_client_common_argument_spec()
        try:
            args_full.update(kwargs["argument_spec"])
        except (TypeError, NameError):
            pass
        kwargs["argument_spec"] = args_full

        super(UniversalDDIAnsibleModule, self).__init__(*args, **kwargs)
        self._client = None

        if not HAS_UNIVERSAL_DDI_CLIENT:
            self.fail_json(
                msg=missing_required_lib(
                    "universal_ddi_client",
                    url="https://github.com/infobloxopen/universal-ddi-python-client",
                ),
                exception=UNIVERSAL_DDI_CLIENT_IMP_ERR,
            )

    @property
    def client(self):
        if not self._client:
            self._client = _get_client(self)

        return self._client

    def is_changed(self, existing, payload):
        return _is_changed(existing, payload)

    def validate_readonly_on_update(self, existing, update_body, fields):
        for field in fields:
            if getattr(update_body, field) != getattr(existing, field):
                self.fail_json(msg=f"{field} cannot be updated")
            setattr(update_body, field, None)

        return update_body


def universal_ddi_client_common_argument_spec():
    return dict(
        portal_key=dict(
            type="str",
            aliases=["infoblox_portal_key", "api_key"],
            fallback=(env_fallback, ["INFOBLOX_PORTAL_KEY"]),
            no_log=True,
        ),
        portal_url=dict(
            type="str",
            aliases=["infoblox_portal_url", "csp_url"],
            fallback=(env_fallback, ["INFOBLOX_PORTAL_URL"]),
            default="https://csp.infoblox.com",
        ),
    )


def _get_client(module):
    config = _get_client_config(module)
    client = universal_ddi_client.ApiClient(config)
    return client


def _get_client_config(module):
    portal_url = module.params.get("portal_url")
    portal_key = module.params.get("portal_key")

    # Use None for empty values, so that the client can handle it
    if not portal_url:
        portal_url = None
    if not portal_key:
        portal_key = None

    config = universal_ddi_client.Configuration(
        portal_url=portal_url,
        portal_key=portal_key,
        client_name="ansible",
    )
    config.debug = True
    return config


def _is_changed(existing, payload):
    """
    Check if the existing object is different from the payload.
    The payload keys that are not none are considered for comparison, others are ignored.
    If the value is a complex object, the comparison is done recursively.

    :param existing:
    :param payload:
    :return:
    """
    changed = False
    for k, v in payload.items():
        if v is not None:
            if k not in existing:
                changed = True
            elif isinstance(v, list):
                # If the order of the list is different, it is considered as changed
                if len(v) != len(existing[k]):
                    changed = True
                else:
                    for i in range(len(v)):
                        if isinstance(v[i], dict) or isinstance(v[i], list):
                            changed = _is_changed(existing[k][i], v[i])
                        else:
<<<<<<< HEAD
                            changed = existing[k][i] != v[i]
=======
                            changed = existing[k][i] != v[i]  # Direct comparison for primitives
>>>>>>> b3da149a
            elif isinstance(v, dict):
                changed = _is_changed(existing[k], v)
            elif existing[k] != v:
                changed = True
        if changed:
            break

    return changed<|MERGE_RESOLUTION|>--- conflicted
+++ resolved
@@ -127,11 +127,7 @@
                         if isinstance(v[i], dict) or isinstance(v[i], list):
                             changed = _is_changed(existing[k][i], v[i])
                         else:
-<<<<<<< HEAD
-                            changed = existing[k][i] != v[i]
-=======
                             changed = existing[k][i] != v[i]  # Direct comparison for primitives
->>>>>>> b3da149a
             elif isinstance(v, dict):
                 changed = _is_changed(existing[k], v)
             elif existing[k] != v:
