#!/usr/bin/python
# -*- coding: utf-8 -*-

# Copyright: Infoblox Inc.
# GNU General Public License v3.0+ (see COPYING or https://www.gnu.org/licenses/gpl-3.0.txt)
from __future__ import absolute_import, division, print_function

__metaclass__ = type

DOCUMENTATION = r"""
---
module: ipam_next_available_address_block_info
<<<<<<< HEAD
short_description: Retrieves the next available address blocks in the specified address block.
description:
    - Retrieves the next available address blocks in the specified address block.
version_added: 1.0.0
=======
short_description: Retrieves the Next Available Address Block
description:
    - This module retrieves the next available subnet within a specified address block based on the provided CIDR or tag filters.
version_added: 2.0.0
>>>>>>> 722ea148
author: Infoblox Inc. (@infobloxopen)
options:
    id:
        description:
            - ID of the object
        type: str
        required: false
    cidr:
        description:
            - The CIDR value of the object
        type: int
        required: true
    count:
        description:
            - Number of objects to generate. Default 1 if not set
        type: int
        required: false
        default: 1
    tag_filters:
        description:
            - Filter dict to filter objects by tags
        type: dict
        required: false
extends_documentation_fragment:
    - infoblox.universal_ddi.common
"""  # noqa: E501

EXAMPLES = r"""
    - name: "Create an IP space"
      infoblox.universal_ddi.ipam_ip_space:
          name: "example_ip_space"
          state: "present"
      register: ip_space

    - name: "Create an Address Block"
      infoblox.universal_ddi.ipam_address_block:
        address: "10.0.0.0/16"
        space: "{{ ip_space.id }}"
        state: "present"
      register: address_block

    - name: "Create an Address Block with tags"
      infoblox.universal_ddi.ipam_address_block:
        address: "192.168.0.0/16"
        space: "{{ ip_space.id }}"
        tags:
          environment: "production"
          location: "data-center-1"
        state: "present"

    - name: Get Next Available Address Block Information by ID
      infoblox.universal_ddi.ipam_next_available_address_block_info:
          id: "{{ address_block.id }}"
          cidr: 20

    - name: Get Next Available Address Block Information by ID and Count
      infoblox.universal_ddi.ipam_next_available_address_block_info:
        id: "{{ address_block.id }}"
        cidr: 24
        count: 5

    - name: Get Next Available Address Block Information by a single tag filter
      infoblox.universal_ddi.ipam_next_available_address_block_info:
        tag_filters:
          environment: "production"
        cidr: 24
        count: 5

    - name: Get Next Available Address Block Information by multiple tag filters
      infoblox.universal_ddi.ipam_next_available_address_block_info:
        tag_filters:
          environment: "production"
          location: "data-center-1"
        cidr: 24
        count: 10
"""

RETURN = r"""
id:
    description:
        - ID of the AddressBlock object.
    type: str
    returned: Always
objects:
    description:
        - List of next available address block's addresses.
    type: list
    elements: str
    returned: Always
"""

from ansible_collections.infoblox.universal_ddi.plugins.module_utils.modules import UniversalDDIAnsibleModule

try:
    import json
    import re

    from ipam import AddressBlockApi
    from universal_ddi_client import ApiException
except ImportError:
    pass  # Handled by UniversalDDIAnsibleModule


class NextAvailableAddressBlockInfoModule(UniversalDDIAnsibleModule):
    def __init__(self, *args, **kwargs):
        super(NextAvailableAddressBlockInfoModule, self).__init__(*args, **kwargs)
        self._existing = None
        self._limit = 1000

        # Validate count parameter if provided
        if (self.params["count"] is not None) and (self.params["count"] <= 0 or self.params["count"] > 20):
            self.fail_json(msg="Parameter 'count' must be between 1 and 20")

    def extract_available_count_from_error(self, error_body):
        """
        Extract the available count from an API error message.

        This function parses the error response when the API returns an error about
        having fewer available networks than requested.

        :param error_body: The error response body from the API
        :return: The number of available networks (int), or 0 if the count couldn't be extracted
        """
        available_count = 0
        try:
            # Parse the JSON error body
            error_json = json.loads(error_body)
            if "error" in error_json and len(error_json["error"]) > 0:
                error_message = error_json["error"][0]["message"]

                # Use regex to extract the number after "The available networks are: "
                match = re.search(r"The available networks are: (\d+)", error_message)
                if match:
                    available_count = int(match.group(1))
                else:
                    # If regex fails send fail message
                    self.fail_json(msg=f"{error_message}")

        except (json.JSONDecodeError, KeyError, IndexError, ValueError) as parse_error:
            self.fail_json(msg=f"Failed to parse error body: {parse_error}")

        return available_count

    def find(self):
        all_results = []
        offset = 0
        while True:
            try:
                resp = AddressBlockApi(self.client).list_next_available_ab(
                    id=self.params["id"], cidr=self.params["cidr"], count=self.params["count"]
                )
                all_results.extend(resp.results)

                if len(resp.results) < self._limit:
                    break
                offset += self._limit

            except ApiException as e:
                self.fail_json(msg=f"Failed to execute command: {e.status} {e.reason} {e.body}")

        return all_results

    def find_address_block(self, id=None, count=None):
        try:
            resp = AddressBlockApi(self.client).list_next_available_ab(id=id, cidr=self.params["cidr"], count=count)
            return resp.results
        except ApiException as e:
            # If it's a "fewer than requested" error, extract available count
            if e.status == 400:
                available_count = self.extract_available_count_from_error(e.body)
                return available_count
            return None

    def run_command(self):
        result = dict(objects=[])

        if self.check_mode:
            self.exit_json(**result)

        count = self.params["count"]

        if self.params["tag_filters"]:
            address_blocks = self.find_address_blocks_by_tags(self.params["tag_filters"])
            if not address_blocks:
                self.fail_json(msg="No address block found with the given tags.")

            find_results = []
            for ab in address_blocks:
                if len(find_results) >= count:
                    break

                remaining_count = count - len(find_results)
                find_result = self.find_address_block(id=ab.id, count=remaining_count)

                if isinstance(find_result, int):
                    # We got back an available count from error parsing
                    if find_result == 0:
                        # No addresses available in this block
                        continue
                    elif find_result < remaining_count:
                        # We got fewer than requested, so we need to adjust the count
                        # and try to find more addresses
                        find_results.extend(self.find_address_block(id=ab.id, count=find_result))

                elif find_result:
                    # We got the requested results
                    find_results.extend(find_result)

            if len(find_results) == 0:
                self.fail_json(msg="No address blocks available with the given tags and CIDR.")
            # we couldn't find all requested address blocks
            if len(find_results) < count:
                self.fail_json(msg=f"Requested {count} address blocks but only {len(find_results)} were available")

        else:
            # Direct ID lookup
            find_results = self.find()

        result["objects"] = [r.address for r in find_results]
        self.exit_json(**result)


def main():
    # define available arguments/parameters a user can pass to the module
    module_args = dict(
        id=dict(type="str", required=False),
        cidr=dict(type="int", required=True),
        count=dict(type="int", required=False, default=1),
        tag_filters=dict(type="dict", required=False),
    )

    module = NextAvailableAddressBlockInfoModule(
        argument_spec=module_args,
        supports_check_mode=True,
        required_one_of=[["id", "tag_filters"]],
        mutually_exclusive=[["id", "tag_filters"]],
    )
    module.run_command()


if __name__ == "__main__":
    main()<|MERGE_RESOLUTION|>--- conflicted
+++ resolved
@@ -10,17 +10,10 @@
 DOCUMENTATION = r"""
 ---
 module: ipam_next_available_address_block_info
-<<<<<<< HEAD
-short_description: Retrieves the next available address blocks in the specified address block.
-description:
-    - Retrieves the next available address blocks in the specified address block.
-version_added: 1.0.0
-=======
 short_description: Retrieves the Next Available Address Block
 description:
     - This module retrieves the next available subnet within a specified address block based on the provided CIDR or tag filters.
 version_added: 2.0.0
->>>>>>> 722ea148
 author: Infoblox Inc. (@infobloxopen)
 options:
     id:
