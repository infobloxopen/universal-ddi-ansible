---
- module_defaults:
    group/infoblox.universal_ddi.all:
      portal_url: "{{ portal_url }}"
      portal_key: "{{ portal_key }}"
<<<<<<< HEAD
  block:    
=======
  block:

>>>>>>> 245b012c
    - name: "Create an Address Block"
      infoblox.universal_ddi.ipam_address_block:
        address: "10.0.0.0/16"
        space: "{{ _ip_space.id }}"
        tags:
          environment: "test"
          location: "site-1"
        state: "present"
      register: _address_block<|MERGE_RESOLUTION|>--- conflicted
+++ resolved
@@ -3,12 +3,8 @@
     group/infoblox.universal_ddi.all:
       portal_url: "{{ portal_url }}"
       portal_key: "{{ portal_key }}"
-<<<<<<< HEAD
-  block:    
-=======
+
   block:
-
->>>>>>> 245b012c
     - name: "Create an Address Block"
       infoblox.universal_ddi.ipam_address_block:
         address: "10.0.0.0/16"
