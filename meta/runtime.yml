--- conflicted
+++ resolved
@@ -73,13 +73,10 @@
     - dhcp_fixed_address_info
     - dhcp_server
     - dhcp_server_info
-<<<<<<< HEAD
     - dhcp_option_group
     - dhcp_option_group_info
-=======
     - dhcp_option_code
     - dhcp_option_code_info
->>>>>>> 68255aab
     - dhcp_option_space
     - dhcp_option_space_info
     - dhcp_host
