requires_ansible: ">=2.15.0"
action_groups:
  all:
    - metadata:
        extend_group:
          - ipam
          - ipam_federation
          - dns
          - keys
          - infra
<<<<<<< HEAD
          - cloud_discovery
=======
          - dhcp

>>>>>>> 68255aab
  dns:
    - dns_view
    - dns_view_info
    - dns_auth_zone
    - dns_auth_zone_info
    - dns_forward_zone
    - dns_forward_zone_info
    - dns_server
    - dns_server_info
    - dns_forward_nsg
    - dns_forward_nsg_info
    - dns_auth_nsg
    - dns_auth_nsg_info
    - dns_delegation
    - dns_delegation_info
    - dns_acl
    - dns_acl_info
    - dns_record
    - dns_record_info
    - dns_host
    - dns_host_info

  ipam:
    - ipam_ip_space
    - ipam_ip_space_info
    - ipam_subnet
    - ipam_subnet_info
    - ipam_next_available_subnet_info
    - ipam_address_block
    - ipam_address_block_info
    - ipam_range
    - ipam_range_info
    - ipam_host
    - ipam_host_info
    - ipam_next_available_address_block_info
    - ipam_address
    - ipam_address_info
    - ipam_next_available_ip_info

  ipam_federation:
    - ipam_federation_federated_realm
    - ipam_federation_federated_realm_info
    - ipam_federation_federated_block
    - ipam_federation_federated_block_info

  keys:
    - tsig_key
    - tsig_key_info
    - kerberos_key_info

  infra:
    - infra_join_token
    - infra_join_token_info
    - infra_host
    - infra_host_info
    - infra_service
    - infra_service_info

<<<<<<< HEAD
  cloud_discovery:
    - cloud_discovery_providers
    - cloud_discovery_providers_info
=======
  dhcp:
    - dhcp_fixed_address
    - dhcp_fixed_address_info
    - dhcp_server
    - dhcp_server_info
    - dhcp_option_code
    - dhcp_option_code_info
    - dhcp_option_space
    - dhcp_option_space_info
    - dhcp_host
    - dhcp_host_info
>>>>>>> 68255aab
<|MERGE_RESOLUTION|>--- conflicted
+++ resolved
@@ -8,12 +8,9 @@
           - dns
           - keys
           - infra
-<<<<<<< HEAD
           - cloud_discovery
-=======
           - dhcp
 
->>>>>>> 68255aab
   dns:
     - dns_view
     - dns_view_info
@@ -72,11 +69,10 @@
     - infra_service
     - infra_service_info
 
-<<<<<<< HEAD
   cloud_discovery:
     - cloud_discovery_providers
     - cloud_discovery_providers_info
-=======
+
   dhcp:
     - dhcp_fixed_address
     - dhcp_fixed_address_info
@@ -88,4 +84,3 @@
     - dhcp_option_space_info
     - dhcp_host
     - dhcp_host_info
->>>>>>> 68255aab
