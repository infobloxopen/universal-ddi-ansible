--- conflicted
+++ resolved
@@ -71,10 +71,7 @@
     - dhcp_fixed_address_info
     - dhcp_server
     - dhcp_server_info
-<<<<<<< HEAD
     - dhcp_option_group
     - dhcp_option_group_info
-=======
     - dhcp_option_space
-    - dhcp_option_space_info
->>>>>>> 98f011d4
+    - dhcp_option_space_info